// Copyright 2016 Philipp Oppermann. See the README.md
// file at the top-level directory of this distribution.
//
// Licensed under the Apache License, Version 2.0 <LICENSE-APACHE or
// http://www.apache.org/licenses/LICENSE-2.0> or the MIT license
// <LICENSE-MIT or http://opensource.org/licenses/MIT>, at your
// option. This file may not be copied, modified, or distributed
// except according to those terms.

use x86_64;
use x86_64::structures::tss::TaskStateSegment;
use x86_64::structures::idt::{LockedIdt, ExceptionStackFrame};
use spin::{Mutex, Once};
use port_io::Port;
use drivers::ata_pio;
use kernel_config::time::{CONFIG_PIT_FREQUENCY_HZ, CONFIG_RTC_FREQUENCY_HZ};
use x86_64::structures::gdt::SegmentSelector;
use rtc;
use core::sync::atomic::{AtomicUsize, Ordering};
use atomic::{Atomic};
use atomic_linked_list::atomic_map::AtomicMap;
use memory::VirtualAddress;

use drivers::e1000;


mod exceptions;
mod gdt;
pub mod pit_clock; // TODO: shouldn't be pub
pub mod apic;
pub mod ioapic;
mod pic;
pub mod tsc;


// re-expose these functions from within this interrupt module
pub use self::exceptions::init_early_exceptions;
pub use self::pic::PIC_MASTER_OFFSET;

/// The index of the double fault stack in a TaskStateSegment (TSS)
const DOUBLE_FAULT_IST_INDEX: usize = 0;


static KERNEL_CODE_SELECTOR:  Once<SegmentSelector> = Once::new();
static KERNEL_DATA_SELECTOR:  Once<SegmentSelector> = Once::new();
static USER_CODE_32_SELECTOR: Once<SegmentSelector> = Once::new();
static USER_DATA_32_SELECTOR: Once<SegmentSelector> = Once::new();
static USER_CODE_64_SELECTOR: Once<SegmentSelector> = Once::new();
static USER_DATA_64_SELECTOR: Once<SegmentSelector> = Once::new();
static TSS_SELECTOR:          Once<SegmentSelector> = Once::new();


/// The single system-wide IDT
/// Note: this could be per-core instead of system-wide, if needed.
pub static IDT: LockedIdt = LockedIdt::new();

/// Interface to our PIC (programmable interrupt controller) chips.
static PIC: Once<pic::ChainedPics> = Once::new();
/// The Keyboard data port, port 0x60.
static KEYBOARD: Mutex<Port<u8>> = Mutex::new(Port::new(0x60));

/// The TSS list, one per core, indexed by a key of apic_id
lazy_static! {
    static ref TSS: AtomicMap<u8, Mutex<TaskStateSegment>> = AtomicMap::new();
}
/// The GDT list, one per core, indexed by a key of apic_id
lazy_static! {
    static ref GDT: AtomicMap<u8, gdt::Gdt> = AtomicMap::new();
}

pub static INTERRUPT_CHIP: Atomic<InterruptChip> = Atomic::new(InterruptChip::APIC);

#[derive(Clone, Copy, PartialEq, Debug)]
pub enum InterruptChip {
    APIC,
    X2APIC,
    PIC,
}

pub enum AvailableSegmentSelector {
    KernelCode,
    KernelData,
    UserCode32,
    UserData32,
    UserCode64,
    UserData64,
    Tss,
}


/// Stupid hack because SegmentSelector is not Cloneable/Copyable
pub fn get_segment_selector(selector: AvailableSegmentSelector) -> SegmentSelector {
    let seg: &SegmentSelector = match selector {
        AvailableSegmentSelector::KernelCode => {
            KERNEL_CODE_SELECTOR.try().expect("KERNEL_CODE_SELECTOR wasn't yet inited!")
        }
        AvailableSegmentSelector::KernelData => {
            KERNEL_DATA_SELECTOR.try().expect("KERNEL_DATA_SELECTOR wasn't yet inited!")
        }
        AvailableSegmentSelector::UserCode32 => {
            USER_CODE_32_SELECTOR.try().expect("USER_CODE_32_SELECTOR wasn't yet inited!")
        }
        AvailableSegmentSelector::UserData32 => {
            USER_DATA_32_SELECTOR.try().expect("USER_DATA_32_SELECTOR wasn't yet inited!")
        }
        AvailableSegmentSelector::UserCode64 => {
            USER_CODE_64_SELECTOR.try().expect("USER_CODE_64_SELECTOR wasn't yet inited!")
        }
        AvailableSegmentSelector::UserData64 => {
            USER_DATA_64_SELECTOR.try().expect("USER_DATA_64_SELECTOR wasn't yet inited!")
        }
        AvailableSegmentSelector::Tss => {
            TSS_SELECTOR.try().expect("TSS_SELECTOR wasn't yet inited!")
        }
    };

    SegmentSelector::new(seg.index(), seg.rpl())
}




/// Sets the current core's TSS privilege stack 0 (RSP0) entry, which points to the stack that 
/// the x86_64 hardware automatically switches to when transitioning from Ring 3 -> Ring 0.
/// Should be set to an address within the current userspace task's kernel stack.
/// WARNING: If set incorrectly, the OS will crash upon an interrupt from userspace into kernel space!!
pub fn tss_set_rsp0(new_privilege_stack_top: usize) -> Result<(), &'static str> {
    let my_apic_id = try!(apic::get_my_apic_id().ok_or("couldn't get_my_apic_id"));
    let mut tss_entry = try!(TSS.get(&my_apic_id).ok_or_else(|| {
        error!("tss_set_rsp0(): couldn't find TSS for apic {}", my_apic_id);
        "No TSS for the current core's apid id" 
    })).lock();
    tss_entry.privilege_stack_table[0] = x86_64::VirtualAddress(new_privilege_stack_top);
    // trace!("tss_set_rsp0: new TSS {:?}", tss_entry);
    Ok(())
}



/// initializes the interrupt subsystem and properly sets up safer exception-related IRQs, but no other IRQ handlers.
/// Arguments: the address of the top of a newly allocated stack, to be used as the double fault exception handler stack 
/// Arguments: the address of the top of a newly allocated stack, to be used as the privilege stack (Ring 3 -> Ring 0 stack)
pub fn init(double_fault_stack_top_unusable: VirtualAddress, privilege_stack_top_unusable: VirtualAddress) -> Result<(), &'static str> {

    init_early_exceptions(); // this was probably already done earlier, but it doesn't hurt to do it again

    let bsp_id = try!(apic::get_bsp_id().ok_or("couldn't get BSP's id"));
    info!("Setting up TSS & GDT for BSP (id {})", bsp_id);
    create_tss_gdt(bsp_id, double_fault_stack_top_unusable, privilege_stack_top_unusable);

    // here, we just need to set up special stacks for exceptions, others have already been set up
    {
        let mut idt = IDT.lock(); // withholds interrupts
        unsafe {
            idt.double_fault.set_handler_fn(exceptions::double_fault_handler)
                .set_stack_index(DOUBLE_FAULT_IST_INDEX as u16); // use a special stack for the DF handler
        }
        // we can load the newer, better page fault handler now that virtual memory has been set up
        idt.page_fault.set_handler_fn(exceptions::page_fault_handler);
       
        // fill all IDT entries with an unimplemented IRQ handler
        for i in 32..255 {
            idt[i].set_handler_fn(apic_unimplemented_interrupt_handler);
        }
    }

    // try to load our new IDT    
    {
        info!("trying to load IDT...");
        IDT.load();
        info!("loaded interrupt descriptor table.");
    }

    Ok(())

}


pub fn init_ap(apic_id: u8, 
               double_fault_stack_top_unusable: VirtualAddress, 
               privilege_stack_top_unusable: VirtualAddress)
               -> Result<(), &'static str> {
    info!("Setting up TSS & GDT for AP {}", apic_id);
    create_tss_gdt(apic_id, double_fault_stack_top_unusable, privilege_stack_top_unusable);


    info!("trying to load IDT for AP {}...", apic_id);
    IDT.load();
    info!("loaded IDT for AP {}.", apic_id);
    Ok(())
}


fn create_tss_gdt(apic_id: u8, 
                  double_fault_stack_top_unusable: VirtualAddress, 
                  privilege_stack_top_unusable: VirtualAddress) {
    use x86_64::instructions::segmentation::{set_cs, load_ds, load_ss};
    use x86_64::instructions::tables::load_tss;
    use x86_64::PrivilegeLevel;

    // set up TSS and get pointer to it    
    let tss_ref = {
        let mut tss = TaskStateSegment::new();
        // TSS.RSP0 is used in kernel space after a transition from Ring 3 -> Ring 0
        tss.privilege_stack_table[0] = x86_64::VirtualAddress(privilege_stack_top_unusable);
        tss.interrupt_stack_table[DOUBLE_FAULT_IST_INDEX] = x86_64::VirtualAddress(double_fault_stack_top_unusable);

        // insert into TSS list
        TSS.insert(apic_id, Mutex::new(tss));
        let tss_ref = TSS.get(&apic_id).unwrap(); // safe to unwrap since we just added it to the list
        // debug!("Created TSS for apic {}, TSS: {:?}", apic_id, tss_ref);
        tss_ref
    };
    

    // set up this AP's GDT
    {
        let mut gdt = gdt::Gdt::new();

        // the following order of segments must be preserved: 
        // 0) null descriptor 
        // 1) kernel cs
        // 2) kernel ds
        // 3) user cs 32
        // 4) user ds 32
        // 5) user cs 64
        // 6) user ds 64
        // 7-8) tss
        // DO NOT rearrange the below calls to gdt.add_entry(), x86_64 has **VERY PARTICULAR** rules about this

        let kernel_cs = gdt.add_entry(gdt::Descriptor::kernel_code_segment(), PrivilegeLevel::Ring0);
        KERNEL_CODE_SELECTOR.call_once(|| kernel_cs);
        let kernel_ds = gdt.add_entry(gdt::Descriptor::kernel_data_segment(), PrivilegeLevel::Ring0);
        KERNEL_DATA_SELECTOR.call_once(|| kernel_ds);
        let user_cs_32 = gdt.add_entry(gdt::Descriptor::user_code_32_segment(), PrivilegeLevel::Ring3);
        USER_CODE_32_SELECTOR.call_once(|| user_cs_32);
        let user_ds_32 = gdt.add_entry(gdt::Descriptor::user_data_32_segment(), PrivilegeLevel::Ring3);
        USER_DATA_32_SELECTOR.call_once(|| user_ds_32);
        let user_cs_64 = gdt.add_entry(gdt::Descriptor::user_code_64_segment(), PrivilegeLevel::Ring3);
        USER_CODE_64_SELECTOR.call_once(|| user_cs_64);
        let user_ds_64 = gdt.add_entry(gdt::Descriptor::user_data_64_segment(), PrivilegeLevel::Ring3);
        USER_DATA_64_SELECTOR.call_once(|| user_ds_64);
        use core::ops::Deref;
        let tss = gdt.add_entry(gdt::Descriptor::tss_segment(tss_ref.lock().deref()), PrivilegeLevel::Ring0);
        TSS_SELECTOR.call_once(|| tss);
        
        GDT.insert(apic_id, gdt);
        let gdt_ref = GDT.get(&apic_id).unwrap(); // safe to unwrap since we just added it to the list
        gdt_ref.load();
        // debug!("Loaded GDT for apic {}: {}", apic_id, gdt_ref);
    }

    unsafe {
        set_cs(get_segment_selector(AvailableSegmentSelector::KernelCode)); // reload code segment register
        load_tss(get_segment_selector(AvailableSegmentSelector::Tss)); // load TSS
        
        load_ss(get_segment_selector(AvailableSegmentSelector::KernelData)); // unsure if necessary
        load_ds(get_segment_selector(AvailableSegmentSelector::KernelData)); // unsure if necessary
    }
}

pub fn init_handlers_apic() {
    // first, do the standard interrupt remapping, but mask all PIC interrupts / disable the PIC
    PIC.call_once( || {
        pic::ChainedPics::init(0xFF, 0xFF) // disable all PIC IRQs
    });

    {
        let mut idt = IDT.lock(); // withholds interrupts
        
        // exceptions (IRQS from 0-31) have already been inited before

        // fill all IDT entries with an unimplemented IRQ handler
        for i in 32..255 {
            idt[i].set_handler_fn(apic_unimplemented_interrupt_handler);
        }

        idt[0x20].set_handler_fn(pit_timer_handler);
        idt[0x21].set_handler_fn(keyboard_handler);
        idt[0x22].set_handler_fn(lapic_timer_handler);
        // idt[0x23].set_handler_fn(irq_0x23_handler);
        idt[0x24].set_handler_fn(com1_serial_handler);
        // idt[0x25].set_handler_fn(irq_0x25_handler);
        idt[0x26].set_handler_fn(apic_irq_0x26_handler);
        idt[0x27].set_handler_fn(spurious_interrupt_handler); 

        // idt[0x28].set_handler_fn(irq_0x28_handler);
        idt[0x29].set_handler_fn(nic_handler); // for Bochs
        // idt[0x2A].set_handler_fn(irq_0x2A_handler);
        idt[0x2B].set_handler_fn(nic_handler);
        // idt[0x2C].set_handler_fn(irq_0x2C_handler);
        // idt[0x2D].set_handler_fn(irq_0x2D_handler);
        // idt[0x2E].set_handler_fn(irq_0x2E_handler);
        // idt[0x2F].set_handler_fn(irq_0x2F_handler);

        idt[apic::APIC_SPURIOUS_INTERRUPT_VECTOR as usize].set_handler_fn(apic_spurious_interrupt_handler); 
        idt[apic::TLB_SHOOTDOWN_IPI_IRQ as usize].set_handler_fn(ipi_handler);
    }


    // now it's safe to enable every LocalApic's LVT_TIMER interrupt (for scheduling)
    
}


pub fn init_handlers_pic() {
    {
        let mut idt = IDT.lock(); // withholds interrupts
		// SET UP CUSTOM INTERRUPT HANDLERS
		// we can directly index the "idt" object because it implements the Index/IndexMut traits

       
        // MASTER PIC starts here (0x20 - 0x27)
        idt[0x20].set_handler_fn(pit_timer_handler);
        idt[0x21].set_handler_fn(keyboard_handler);
        // there is no IRQ 0x22        
        idt[0x23].set_handler_fn(irq_0x23_handler); 
        idt[0x24].set_handler_fn(com1_serial_handler); 
        idt[0x25].set_handler_fn(irq_0x25_handler); 
        idt[0x26].set_handler_fn(irq_0x26_handler); 

        idt[0x27].set_handler_fn(spurious_interrupt_handler); 


        // SLAVE PIC starts here (0x28 - 0x2E)        
        // idt[0x28].set_handler_fn(rtc_handler); // using the weird way temporarily

        idt[0x29].set_handler_fn(irq_0x29_handler); 
        idt[0x2A].set_handler_fn(irq_0x2A_handler); 
        //idt[0x2B].set_handler_fn(irq_0x2B_handler);
        idt[0x2B].set_handler_fn(nic_handler); 
        idt[0x2C].set_handler_fn(irq_0x2C_handler); 
        idt[0x2D].set_handler_fn(irq_0x2D_handler); 

        idt[0x2E].set_handler_fn(primary_ata);
        // 0x2F missing right now

    }

    // init PIC, PIT and RTC interrupts
    let master_pic_mask: u8 = 0x0; // allow every interrupt
    let slave_pic_mask: u8 = 0b0000_1000; // everything is allowed except 0x2B 
    PIC.call_once( || {
        pic::ChainedPics::init(master_pic_mask, slave_pic_mask) // disable all PIC IRQs
    });

    pit_clock::init(CONFIG_PIT_FREQUENCY_HZ);
    let rtc_handler = rtc::init(CONFIG_RTC_FREQUENCY_HZ, rtc_interrupt_func);
    IDT.lock()[0x28].set_handler_fn(rtc_handler.unwrap());
}






/// Send an end of interrupt signal, which works for all types of interrupt chips (APIC, x2apic, PIC)
/// irq arg is only used for PIC
fn eoi(irq: Option<u8>) {
    match INTERRUPT_CHIP.load(Ordering::Acquire) {
        InterruptChip::APIC |
        InterruptChip::X2APIC => {
            apic::get_my_apic().expect("eoi(): couldn't get my apic to send EOI!").read().eoi();
        }
        InterruptChip::PIC => {
            PIC.try().expect("eoi(): PIC not initialized").notify_end_of_interrupt(irq.expect("PIC eoi, but no arg provided"));
        }
    }
}


/// 0x20
extern "x86-interrupt" fn pit_timer_handler(_stack_frame: &mut ExceptionStackFrame) {
    pit_clock::handle_timer_interrupt();

	eoi(Some(PIC_MASTER_OFFSET));
}


// see this: https://forum.osdev.org/viewtopic.php?f=1&t=32655
static mut EXTENDED_SCANCODE: bool = false;

/// 0x21
extern "x86-interrupt" fn keyboard_handler(_stack_frame: &mut ExceptionStackFrame) {

    // in this interrupt, we must read the keyboard scancode register before acknowledging the interrupt.
    let scan_code: u8 = { 
        KEYBOARD.lock().read()
    };
<<<<<<< HEAD
	// trace!("APIC KBD (AP {:?}): scan_code {:?}", apic::get_my_apic_id(), scan_code);
    
     // call keyboard::handle_keyboard_input
    if let Some(section) = ::mod_mgmt::metadata::get_symbol("keyboard::handle_keyboard_input").upgrade() {
        let handle_keyboard_input_func: fn(u8) -> Result<(), &'static str> = unsafe { ::core::mem::transmute(section.virt_addr()) };
        if let Err(e) = handle_keyboard_input_func(scan_code) {
            error!("keyboard_handler: error handling keyboard input: {:?}", e);
=======
	// trace!("Keyboard interrupt: raw scan_code {:#X}", scan_code);
    
    let extended = unsafe { EXTENDED_SCANCODE };
   

    // 0xE0 indicates an extended scancode, so we must wait for the next interrupt to get the actual scancode
    if scan_code == 0xE0 {
        if extended {
            error!("keyboard interrupt: got two extended scancodes (0xE0) in a row! Shouldn't happen.");
        }
        // mark it true for the next interrupt
        unsafe { EXTENDED_SCANCODE = true; }
    }
    else if scan_code == 0xE1 {
        error!("PAUSE/BREAK key pressed ... ignoring it!");
        // TODO: handle this, it's a 6-byte sequence (over the next 5 interrupts) 
        unsafe { EXTENDED_SCANCODE = true; }
    }
    else { // a regular scancode, go ahead and handle it
        // if the previous interrupt's scan_code was an extended scan_code, then this one is not
        if extended {
            unsafe { EXTENDED_SCANCODE = false; }
        }
        if scan_code != 0 { 
            if let Err(e) = keyboard::handle_keyboard_input(scan_code, extended) {
                error!("keyboard_handler: error handling keyboard input: {:?}", e);
            }
>>>>>>> d7cf128e
        }
    }
    else {
        error!("getting keyboard::handle_keyboard_input symbol failed!");
    }

   

    eoi(Some(PIC_MASTER_OFFSET + 0x1));
}


pub static APIC_TIMER_TICKS: AtomicUsize = AtomicUsize::new(0);
/// 0x22
extern "x86-interrupt" fn lapic_timer_handler(_stack_frame: &mut ExceptionStackFrame) {
    let _ticks = APIC_TIMER_TICKS.fetch_add(1, Ordering::Relaxed);
    // info!(" ({}) APIC TIMER HANDLER! TICKS = {}", apic::get_my_apic_id().unwrap_or(0xFF), _ticks);
    
    eoi(None); // None, because it cannot possibly be a PIC interrupt
    // we must acknowledge the interrupt first before handling it because we context switch here, which doesn't return
    
    schedule!();
}


/// 0x24
extern "x86-interrupt" fn com1_serial_handler(_stack_frame: &mut ExceptionStackFrame) {
    // info!("COM1 serial handler");

    unsafe {
        ::x86_64::instructions::port::inb(0x3F8); // read serial port value
    }

    eoi(Some(PIC_MASTER_OFFSET + 0x4));
}


/// 0x26
extern "x86-interrupt" fn apic_irq_0x26_handler(_stack_frame: &mut ExceptionStackFrame) {
    // info!("APIX 0x26 IRQ handler");

    // unsafe {
    //     ::x86_64::instructions::port::inb(0x3F8); // read serial port value
    // }

    eoi(Some(PIC_MASTER_OFFSET + 0x6));
}


/// 0x2B
extern "x86-interrupt" fn nic_handler(_stack_frame: &mut ExceptionStackFrame) {
    debug!("nic handler called");
    e1000::e1000_handler();
	eoi(Some(0x2B));
}


extern "x86-interrupt" fn apic_spurious_interrupt_handler(_stack_frame: &mut ExceptionStackFrame) {
    warn!("APIC SPURIOUS INTERRUPT HANDLER!");

    eoi(None);
}

extern "x86-interrupt" fn apic_unimplemented_interrupt_handler(_stack_frame: &mut ExceptionStackFrame) {
    println_early!("APIC UNIMPLEMENTED IRQ!!!");

    if let Some(lapic_ref) = apic::get_my_apic() {
        let lapic = lapic_ref.read();
        let isr = lapic.get_isr(); 
        let irr = lapic.get_irr();
        println_early!("APIC ISR: {:#x} {:#x} {:#x} {:#x}, {:#x} {:#x} {:#x} {:#x} \nIRR: {:#x} {:#x} {:#x} {:#x},{:#x} {:#x} {:#x} {:#x}", 
                         isr.0, isr.1, isr.2, isr.3, isr.4, isr.5, isr.6, isr.7, irr.0, irr.1, irr.2, irr.3, irr.4, irr.5, irr.6, irr.7);
    }
    else {
        println_early!("apic_unimplemented_interrupt_handler: couldn't get my apic.");
    }

    loop { }

    // eoi(None);
}



pub static mut SPURIOUS_COUNT: u64 = 0;

/// The Spurious interrupt handler. 
/// This has given us a lot of problems on bochs emulator and on some real hardware, but not on QEMU.
/// Spurious interrupts occur a lot when using PIC on real hardware, but only occurs once when using apic/x2apic. 
/// See here for more: https://mailman.linuxchix.org/pipermail/techtalk/2002-August/012697.html.
/// We handle it according to this advice: https://wiki.osdev.org/8259_PIC#Spurious_IRQs
extern "x86-interrupt" fn spurious_interrupt_handler(_stack_frame: &mut ExceptionStackFrame ) {
    unsafe { SPURIOUS_COUNT += 1; } // cheap counter just for debug info

    if let Some(pic) = PIC.try() {
        let irq_regs = pic.read_isr_irr();
        // check if this was a real IRQ7 (parallel port) (bit 7 will be set)
        // (pretty sure this will never happen)
        // if it was a real IRQ7, we do need to ack it by sending an EOI
        if irq_regs.master_isr & 0x80 == 0x80 {
            println_early!("\nGot real IRQ7, not spurious! (Unexpected behavior)");
            error!("Got real IRQ7, not spurious! (Unexpected behavior)");
            eoi(Some(PIC_MASTER_OFFSET + 0x7));
        }
        else {
            // do nothing. Do not send an EOI. 
            // see https://wiki.osdev.org/8259_PIC#Spurious_IRQs
        }
    }
    else {
        error!("spurious_interrupt_handler(): PIC wasn't initialized!");
    }

}



fn rtc_interrupt_func(rtc_ticks: Option<usize>) {
    trace!("rtc_interrupt_func: rtc_ticks = {:?}", rtc_ticks);
}

// //0x28
// extern "x86-interrupt" fn rtc_handler(_stack_frame: &mut ExceptionStackFrame ) {
//     // because we use the RTC interrupt handler for context switching,
//     // we must ack the interrupt and send EOI before calling the handler, 
//     // because the handler will not return.
//     rtc::rtc_ack_irq();
//     eoi(Some(PIC_MASTER_OFFSET + 0x8));
    
//     rtc::handle_rtc_interrupt();
// }


//0x2e
extern "x86-interrupt" fn primary_ata(_stack_frame:&mut ExceptionStackFrame ) {

    ata_pio::handle_primary_interrupt();

    eoi(Some(PIC_MASTER_OFFSET + 0xe));
}


extern "x86-interrupt" fn unimplemented_interrupt_handler(_stack_frame: &mut ExceptionStackFrame) {
    let irq_regs = PIC.try().map(|pic| pic.read_isr_irr());    
    println_early!("UNIMPLEMENTED IRQ!!! {:?}", irq_regs);

    loop { }
}


extern "x86-interrupt" fn irq_0x22_handler(_stack_frame: &mut ExceptionStackFrame) {
	let irq_regs = PIC.try().map(|pic| pic.read_isr_irr());    
    println_early!("\nCaught 0x22 interrupt: {:#?}", _stack_frame);
    println_early!("IrqRegs: {:?}", irq_regs);

    loop { }
}

extern "x86-interrupt" fn irq_0x23_handler(_stack_frame: &mut ExceptionStackFrame) {
    let irq_regs = PIC.try().map(|pic| pic.read_isr_irr());  
	println_early!("\nCaught 0x23 interrupt: {:#?}", _stack_frame);
    println_early!("IrqRegs: {:?}", irq_regs);

    loop { }
}

extern "x86-interrupt" fn irq_0x24_handler(_stack_frame: &mut ExceptionStackFrame) {
	let irq_regs = PIC.try().map(|pic| pic.read_isr_irr());
    println_early!("\nCaught 0x24 interrupt: {:#?}", _stack_frame);
    println_early!("IrqRegs: {:?}", irq_regs);

    loop { }
}

extern "x86-interrupt" fn irq_0x25_handler(_stack_frame: &mut ExceptionStackFrame) {
	let irq_regs = PIC.try().map(|pic| pic.read_isr_irr());  
    println_early!("\nCaught 0x25 interrupt: {:#?}", _stack_frame);
    println_early!("IrqRegs: {:?}", irq_regs);

    loop { }
}


extern "x86-interrupt" fn irq_0x26_handler(_stack_frame: &mut ExceptionStackFrame) {
	let irq_regs = PIC.try().map(|pic| pic.read_isr_irr());  
    println_early!("\nCaught 0x26 interrupt: {:#?}", _stack_frame);
    println_early!("IrqRegs: {:?}", irq_regs);

    loop { }
}

extern "x86-interrupt" fn irq_0x27_handler(_stack_frame: &mut ExceptionStackFrame) {
	let irq_regs = PIC.try().map(|pic| pic.read_isr_irr());  
    println_early!("\nCaught 0x27 interrupt: {:#?}", _stack_frame);
    println_early!("IrqRegs: {:?}", irq_regs);

    loop { }
}


extern "x86-interrupt" fn irq_0x28_handler(_stack_frame: &mut ExceptionStackFrame) {
	let irq_regs = PIC.try().map(|pic| pic.read_isr_irr());  
    println_early!("\nCaught 0x28 interrupt: {:#?}", _stack_frame);
    println_early!("IrqRegs: {:?}", irq_regs);

    loop { }
}


extern "x86-interrupt" fn irq_0x29_handler(_stack_frame: &mut ExceptionStackFrame) {
	let irq_regs = PIC.try().map(|pic| pic.read_isr_irr());  
    println_early!("\nCaught 0x29 interrupt: {:#?}", _stack_frame);
    println_early!("IrqRegs: {:?}", irq_regs);

    loop { }
}


#[allow(non_snake_case)]
extern "x86-interrupt" fn irq_0x2A_handler(_stack_frame: &mut ExceptionStackFrame) {
	let irq_regs = PIC.try().map(|pic| pic.read_isr_irr());  
    println_early!("\nCaught 0x2A interrupt: {:#?}", _stack_frame);
    println_early!("IrqRegs: {:?}", irq_regs);

    loop { }
}

#[allow(non_snake_case)]
extern "x86-interrupt" fn irq_0x2B_handler(_stack_frame: &mut ExceptionStackFrame) {
	let irq_regs = PIC.try().map(|pic| pic.read_isr_irr());  
    println_early!("\nCaught 0x2B interrupt: {:#?}", _stack_frame);
    println_early!("IrqRegs: {:?}", irq_regs);

    loop { }
}

#[allow(non_snake_case)]
extern "x86-interrupt" fn irq_0x2C_handler(_stack_frame: &mut ExceptionStackFrame) {
	let irq_regs = PIC.try().map(|pic| pic.read_isr_irr());  
    println_early!("\nCaught 0x2C interrupt: {:#?}", _stack_frame);
    println_early!("IrqRegs: {:?}", irq_regs);

    loop { }
}

#[allow(non_snake_case)]
extern "x86-interrupt" fn irq_0x2D_handler(_stack_frame: &mut ExceptionStackFrame) {
	let irq_regs = PIC.try().map(|pic| pic.read_isr_irr());  
    println_early!("\nCaught 0x2D interrupt: {:#?}", _stack_frame);
    println_early!("IrqRegs: {:?}", irq_regs);

    loop { }
}

#[allow(non_snake_case)]
extern "x86-interrupt" fn irq_0x2E_handler(_stack_frame: &mut ExceptionStackFrame) {
	let irq_regs = PIC.try().map(|pic| pic.read_isr_irr());  
    println_early!("\nCaught 0x2E interrupt: {:#?}", _stack_frame);
    println_early!("IrqRegs: {:?}", irq_regs);

    loop { }
}

#[allow(non_snake_case)]
extern "x86-interrupt" fn irq_0x2F_handler(_stack_frame: &mut ExceptionStackFrame) {
	let irq_regs = PIC.try().map(|pic| pic.read_isr_irr());  
    println_early!("\nCaught 0x2F interrupt: {:#?}", _stack_frame);
    println_early!("IrqRegs: {:?}", irq_regs);

    loop { }
}



extern "x86-interrupt" fn ipi_handler(_stack_frame: &mut ExceptionStackFrame) {

    eoi(None);
}
<|MERGE_RESOLUTION|>--- conflicted
+++ resolved
@@ -387,19 +387,9 @@
     let scan_code: u8 = { 
         KEYBOARD.lock().read()
     };
-<<<<<<< HEAD
-	// trace!("APIC KBD (AP {:?}): scan_code {:?}", apic::get_my_apic_id(), scan_code);
-    
-     // call keyboard::handle_keyboard_input
-    if let Some(section) = ::mod_mgmt::metadata::get_symbol("keyboard::handle_keyboard_input").upgrade() {
-        let handle_keyboard_input_func: fn(u8) -> Result<(), &'static str> = unsafe { ::core::mem::transmute(section.virt_addr()) };
-        if let Err(e) = handle_keyboard_input_func(scan_code) {
-            error!("keyboard_handler: error handling keyboard input: {:?}", e);
-=======
 	// trace!("Keyboard interrupt: raw scan_code {:#X}", scan_code);
     
     let extended = unsafe { EXTENDED_SCANCODE };
-   
 
     // 0xE0 indicates an extended scancode, so we must wait for the next interrupt to get the actual scancode
     if scan_code == 0xE0 {
@@ -419,18 +409,19 @@
         if extended {
             unsafe { EXTENDED_SCANCODE = false; }
         }
-        if scan_code != 0 { 
-            if let Err(e) = keyboard::handle_keyboard_input(scan_code, extended) {
-                error!("keyboard_handler: error handling keyboard input: {:?}", e);
+        if scan_code != 0 {  // a scan code of zero is a keyboard error that we can ignore
+             // call keyboard::handle_keyboard_input
+            if let Some(section) = ::mod_mgmt::metadata::get_symbol("keyboard::handle_keyboard_input").upgrade() {
+                let handle_keyboard_input_func: fn(u8, bool) -> Result<(), &'static str> = unsafe { ::core::mem::transmute(section.virt_addr()) };
+                if let Err(e) = handle_keyboard_input_func(scan_code, extended) {
+                    error!("keyboard_handler: error handling keyboard input: {:?}", e);
+                }
             }
->>>>>>> d7cf128e
-        }
-    }
-    else {
-        error!("getting keyboard::handle_keyboard_input symbol failed!");
-    }
-
-   
+            else {
+                error!("getting keyboard::handle_keyboard_input symbol failed!");
+            }
+        }
+    }
 
     eoi(Some(PIC_MASTER_OFFSET + 0x1));
 }
