--- conflicted
+++ resolved
@@ -623,10 +623,6 @@
     fn allocate_frame(&mut self) -> Option<Frame>;
     fn allocate_frames(&mut self, num_frames: usize) -> Option<FrameIter>;
     fn deallocate_frame(&mut self, frame: Frame);
-<<<<<<< HEAD
-}
-=======
     /// Call this when a heap is set up, and the `alloc` types can be used.
     fn alloc_ready(&mut self);
 }
->>>>>>> d3ec8dd2
