--- conflicted
+++ resolved
@@ -200,21 +200,6 @@
     println!("pci config data for bus 0, slot 0: dev id - {:#x}, class - {:#x}, subclass - {:#x}", slot_zero.device_id, slot_zero.class, slot_zero.subclass);
     println!("pci config data {:#x}", pci::pci_config_read(0,0,0,0x0c));
     println!("{:?}", bus_zero);
-<<<<<<< HEAD
-    println!("Data at location 0 of drive: {:?}",ata_pio::pio_read(0xE0,0).unwrap()[250]);
-    let mem_add: u32 = pci::read_from_disk(0xE0,0).unwrap();
-    /*
-    {
-        let mut task_list = task::get_tasklist().write();
-        let mut curtask = task_list.get_current().write();
-        match curtask.mmi.unwrap().page_table {
-            PageTable::ActivePageTable(apt) => {
-                
-            }
-            _ => { }
-        }
-    */
-=======
     // pci::allocate_mem();
     let data = ata_pio::pio_read(0xE0,0).unwrap();
     
@@ -223,7 +208,7 @@
         print!("{:#x} ", sh);
     }
     println!("=============================================");
-
+    
     let paddr = pci::read_from_disk(0xE0,0).unwrap() as usize;
 
     // TO CHECK PHYSICAL MEMORY:
@@ -255,10 +240,9 @@
         print!("{:#x} ", dma_data[i]);
     }
     println!("\n========================================================");
-
+    
     // println!("DMA TEST paddr={:#x}", paddr);
 
->>>>>>> 1f110fc1
 
     // create a second task to test context switching
     if false {
